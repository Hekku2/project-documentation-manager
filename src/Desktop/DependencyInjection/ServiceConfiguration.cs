--- conflicted
+++ resolved
@@ -1,64 +1,55 @@
-using Microsoft.Extensions.DependencyInjection;
-using Microsoft.Extensions.Hosting;
-using Microsoft.Extensions.Logging;
-using Desktop.Logging;
-using Desktop.Factories;
-
-namespace Desktop.DependencyInjection;
-
-public static class ServiceConfiguration
-{
-    public static void ConfigureServices(HostBuilderContext context, IServiceCollection services)
-    {
-        // Register configuration options
-        services.Configure<Configuration.ApplicationOptions>(
-            context.Configuration.GetSection(nameof(Configuration.ApplicationOptions)));
-        
-        // Register ViewModels
-<<<<<<< HEAD
-        services.AddSingleton<Desktop.ViewModels.MainWindowViewModel>();
-        services.AddSingleton<Desktop.ViewModels.EditorTabBarViewModel>();
-        services.AddSingleton<Desktop.ViewModels.EditorContentViewModel>();
-        services.AddSingleton<Desktop.ViewModels.EditorViewModel>();
-        services.AddSingleton<Desktop.ViewModels.FileExplorerViewModel>();
-        services.AddTransient<Desktop.ViewModels.BuildConfirmationDialogViewModel>();
-=======
-        services.AddSingleton<ViewModels.MainWindowViewModel>();
-        services.AddSingleton<ViewModels.EditorTabBarViewModel>();
-        services.AddSingleton<ViewModels.EditorContentViewModel>();
-        services.AddSingleton<ViewModels.EditorViewModel>();
-        services.AddSingleton<ViewModels.FileExplorerViewModel>();
-        services.AddTransient<ViewModels.BuildConfirmationDialogViewModel>();
->>>>>>> 68832b18
-        
-        // Register Views
-        services.AddSingleton<Views.MainWindow>();
-        
-        // Register logging components
-        services.AddSingleton<InMemoryLoggerProvider>();
-        services.AddSingleton<IDynamicLoggerProvider, DynamicLoggerProvider>();
-        services.AddSingleton<ILogTransitionService, LogTransitionService>();
-        services.AddLogging(builder => 
-        {
-            builder.AddConsole();
-            builder.Services.AddSingleton<ILoggerProvider>(provider => 
-                provider.GetRequiredService<IDynamicLoggerProvider>());
-        });
-        
-        // Register application services
-        services.AddSingleton<Services.IFileService, Services.FileService>();
-        services.AddSingleton<Services.IEditorStateService, Services.EditorStateService>();
-        services.AddSingleton<Services.IHotkeyService, Services.HotkeyService>();
-        services.AddSingleton<Services.IMarkdownRenderingService, Services.MarkdownRenderingService>();
-        services.AddSingleton<Services.IFileSystemExplorerService, Services.WindowsFileSystemExplorerService>();
-        
-        // Register factories
-        services.AddSingleton<IFileSystemItemViewModelFactory, FileSystemItemViewModelFactory>();
-        services.AddSingleton<ISettingsContentViewModelFactory, SettingsContentViewModelFactory>();
-        
-        // Register business services
-        services.AddTransient<Business.Services.IMarkdownCombinationService, Business.Services.MarkdownCombinationService>();
-        services.AddTransient<Business.Services.IMarkdownDocumentFileWriterService, Business.Services.MarkdownDocumentFileWriterService>();
-        services.AddTransient<Business.Services.IMarkdownFileCollectorService, Business.Services.MarkdownFileCollectorService>();
-    }
+using Microsoft.Extensions.DependencyInjection;
+using Microsoft.Extensions.Hosting;
+using Microsoft.Extensions.Logging;
+using Desktop.Logging;
+using Desktop.Factories;
+
+namespace Desktop.DependencyInjection;
+
+public static class ServiceConfiguration
+{
+    public static void ConfigureServices(HostBuilderContext context, IServiceCollection services)
+    {
+        // Register configuration options
+        services.Configure<Configuration.ApplicationOptions>(
+            context.Configuration.GetSection(nameof(Configuration.ApplicationOptions)));
+        
+        // Register ViewModels
+        services.AddSingleton<ViewModels.MainWindowViewModel>();
+        services.AddSingleton<ViewModels.EditorTabBarViewModel>();
+        services.AddSingleton<ViewModels.EditorContentViewModel>();
+        services.AddSingleton<ViewModels.EditorViewModel>();
+        services.AddSingleton<ViewModels.FileExplorerViewModel>();
+        services.AddTransient<ViewModels.BuildConfirmationDialogViewModel>();
+        
+        // Register Views
+        services.AddSingleton<Views.MainWindow>();
+        
+        // Register logging components
+        services.AddSingleton<InMemoryLoggerProvider>();
+        services.AddSingleton<IDynamicLoggerProvider, DynamicLoggerProvider>();
+        services.AddSingleton<ILogTransitionService, LogTransitionService>();
+        services.AddLogging(builder => 
+        {
+            builder.AddConsole();
+            builder.Services.AddSingleton<ILoggerProvider>(provider => 
+                provider.GetRequiredService<IDynamicLoggerProvider>());
+        });
+        
+        // Register application services
+        services.AddSingleton<Services.IFileService, Services.FileService>();
+        services.AddSingleton<Services.IEditorStateService, Services.EditorStateService>();
+        services.AddSingleton<Services.IHotkeyService, Services.HotkeyService>();
+        services.AddSingleton<Services.IMarkdownRenderingService, Services.MarkdownRenderingService>();
+        services.AddSingleton<Services.IFileSystemExplorerService, Services.WindowsFileSystemExplorerService>();
+        
+        // Register factories
+        services.AddSingleton<IFileSystemItemViewModelFactory, FileSystemItemViewModelFactory>();
+        services.AddSingleton<ISettingsContentViewModelFactory, SettingsContentViewModelFactory>();
+        
+        // Register business services
+        services.AddTransient<Business.Services.IMarkdownCombinationService, Business.Services.MarkdownCombinationService>();
+        services.AddTransient<Business.Services.IMarkdownDocumentFileWriterService, Business.Services.MarkdownDocumentFileWriterService>();
+        services.AddTransient<Business.Services.IMarkdownFileCollectorService, Business.Services.MarkdownFileCollectorService>();
+    }
 }