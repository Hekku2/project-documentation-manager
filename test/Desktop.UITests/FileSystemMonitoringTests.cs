--- conflicted
+++ resolved
@@ -1,597 +1,593 @@
-using Avalonia.Headless.NUnit;
-using Desktop.Views;
-using Desktop.ViewModels;
-using Microsoft.Extensions.Logging;
-using Microsoft.Extensions.Options;
-using Desktop.Configuration;
-using Desktop.Services;
-using Desktop.Models;
-using NSubstitute;
-using Business.Services;
-using System.Linq;
-
-namespace Desktop.UITests;
-
-public class FileSystemMonitoringTests
-{
-    private static FileSystemItem CreateTestStructure() => new()
-    {
-        Name = "test-project",
-        FullPath = "/test/path",
-        IsDirectory = true,
-        Children = 
-        [
-            new() 
-            { 
-                Name = "src", 
-                FullPath = "/test/path/src",
-                IsDirectory = true,
-                Children = 
-                [
-                    new() 
-                    { 
-                        Name = "controllers", 
-                        FullPath = "/test/path/src/controllers",
-                        IsDirectory = true,
-                        Children = 
-                        [
-                            new() { Name = "HomeController.cs", FullPath = "/test/path/src/controllers/HomeController.cs", IsDirectory = false }
-                        ]
-                    },
-                    new() { Name = "main.cs", FullPath = "/test/path/src/main.cs", IsDirectory = false }
-                ]
-            },
-            new() 
-            { 
-                Name = "tests", 
-                FullPath = "/test/path/tests",
-                IsDirectory = true,
-                Children = 
-                [
-                    new() { Name = "unit", FullPath = "/test/path/tests/unit", IsDirectory = true, Children = [] },
-                    new() { Name = "integration", FullPath = "/test/path/tests/integration", IsDirectory = true, Children = [] }
-                ]
-            },
-            new() { Name = "README.md", FullPath = "/test/path/README.md", IsDirectory = false }
-        ]
-    };
-
-    private static (MainWindow window, IFileService fileService, MainWindowViewModel viewModel, FileExplorerViewModel fileExplorerViewModel) CreateMainWindowWithMonitoring()
-    {
-        var vmLogger = Substitute.For<ILogger<MainWindowViewModel>>();
-        var tabBarLogger = Substitute.For<ILogger<EditorTabBarViewModel>>();
-        var contentLogger = Substitute.For<ILogger<EditorContentViewModel>>();
-        var stateLogger = Substitute.For<ILogger<EditorStateService>>();
-        var options = Options.Create(new ApplicationOptions());
-        var fileService = Substitute.For<IFileService>();
-        var serviceProvider = Substitute.For<IServiceProvider>();
-        
-        fileService.GetFileStructureAsync().Returns(Task.FromResult<FileSystemItem?>(CreateTestStructure()));
-        fileService.GetFileStructureAsync(Arg.Any<string>()).Returns(Task.FromResult<FileSystemItem?>(CreateTestStructure()));
-        fileService.IsValidFolder(Arg.Any<string>()).Returns(true);
-        fileService.ReadFileContentAsync(Arg.Any<string>()).Returns("Mock file content");
-        fileService.IsMonitoringFileSystem.Returns(false);
-        fileService.CreateFileSystemItem(Arg.Any<string>(), Arg.Any<bool>()).Returns(callInfo =>
-        {
-            var path = callInfo.Arg<string>();
-            var isDirectory = callInfo.Arg<bool>();
-            var fileName = System.IO.Path.GetFileName(path);
-            return new FileSystemItem
-            {
-                Name = fileName,
-                FullPath = path,
-                IsDirectory = isDirectory,
-                LastModified = DateTime.Now,
-                Size = isDirectory ? 0 : 100
-            };
-        });
-        
-        var markdownCombinationService = Substitute.For<IMarkdownCombinationService>();
-        var markdownFileCollectorService = Substitute.For<IMarkdownFileCollectorService>();
-        var markdownRenderingService = Substitute.For<Desktop.Services.IMarkdownRenderingService>();
-        
-        var editorStateService = new EditorStateService(stateLogger);
-        var editorTabBarViewModel = new EditorTabBarViewModel(tabBarLogger, fileService, editorStateService);
-        var editorContentViewModel = new EditorContentViewModel(contentLogger, editorStateService, options, serviceProvider, markdownCombinationService, markdownFileCollectorService, markdownRenderingService, Substitute.For<Desktop.Factories.ISettingsContentViewModelFactory>());
-        
-        var logTransitionService = Substitute.For<Desktop.Logging.ILogTransitionService>();
-        var hotkeyService = Substitute.For<Desktop.Services.IHotkeyService>();
-        var editorLogger = Substitute.For<ILogger<Desktop.ViewModels.EditorViewModel>>();
-        var editorViewModel = new Desktop.ViewModels.EditorViewModel(editorLogger, options, editorTabBarViewModel, editorContentViewModel, hotkeyService);
-<<<<<<< HEAD
-        var fileExplorerViewModel = new FileExplorerViewModel(Substitute.For<ILogger<FileExplorerViewModel>>(), fileService);
-=======
-        var fileSystemExplorerService = Substitute.For<Desktop.Services.IFileSystemExplorerService>();
-        var viewModelFactory = new Desktop.Factories.FileSystemItemViewModelFactory(Substitute.For<ILoggerFactory>(), fileService, fileSystemExplorerService);
-        var fileExplorerViewModel = new FileExplorerViewModel(Substitute.For<ILogger<FileExplorerViewModel>>(), fileService, viewModelFactory);
->>>>>>> 68832b18
-        var viewModel = new MainWindowViewModel(vmLogger, options, editorStateService, editorViewModel, logTransitionService, hotkeyService);
-        var window = new MainWindow(viewModel, fileExplorerViewModel);
-        
-        return (window, fileService, viewModel, fileExplorerViewModel);
-    }
-
-    [AvaloniaTest]
-    public async Task FileService_Should_Start_Monitoring_When_File_Structure_Loads()
-    {
-        var (window, fileService, viewModel, fileExplorerViewModel) = CreateMainWindowWithMonitoring();
-        window.Show();
-
-        // Wait for file structure to load
-        await Task.Delay(500);
-        
-        var maxWait = 50;
-        var waitCount = 0;
-        while (fileExplorerViewModel.RootItem == null && waitCount < maxWait)
-        {
-            await Task.Delay(100);
-            waitCount++;
-        }
-
-        // Verify that StartFileSystemMonitoring was called
-        fileService.Received(1).StartFileSystemMonitoring();
-    }
-
-    [AvaloniaTest]
-    public async Task FileSystemItemViewModel_Should_Handle_File_Created_Event()
-    {
-        var (window, fileService, viewModel, fileExplorerViewModel) = CreateMainWindowWithMonitoring();
-        window.Show();
-
-        // Wait for file structure to load
-        await Task.Delay(500);
-        
-        var maxWait = 50;
-        var waitCount = 0;
-        while (fileExplorerViewModel.RootItem == null && waitCount < maxWait)
-        {
-            await Task.Delay(100);
-            waitCount++;
-        }
-
-        Assert.That(fileExplorerViewModel.RootItem, Is.Not.Null, "Root item should be loaded");
-
-        // Get the src folder and expand it
-        var srcFolder = fileExplorerViewModel.RootItem!.Children.FirstOrDefault(c => c.Name == "src");
-        Assert.That(srcFolder, Is.Not.Null, "src folder should exist");
-        
-        srcFolder!.IsExpanded = true;
-        await Task.Delay(1000);
-
-        // Initial state: src folder should have 2 children (controllers, main.cs)
-        Assert.That(srcFolder.Children.Count, Is.EqualTo(2), "src should initially have 2 children");
-        var mainCs = srcFolder.Children.FirstOrDefault(c => c.Name == "main.cs");
-        Assert.That(mainCs, Is.Not.Null, "src should contain main.cs");
-
-        // Simulate file created event
-        var eventArgs = new FileSystemChangedEventArgs
-        {
-            ChangeType = FileSystemChangeType.Created,
-            Path = "/test/path/src/newfile.cs",
-            IsDirectory = false
-        };
-
-        fileService.FileSystemChanged += Raise.EventWith(fileService, eventArgs);
-
-        // Wait for UI to update
-        await Task.Delay(500);
-
-        // Verify new file was added
-        Assert.Multiple(() =>
-        {
-            Assert.That(srcFolder.Children.Count, Is.EqualTo(3), "src should now have 3 children");
-            var newFile = srcFolder.Children.FirstOrDefault(c => c.Name == "newfile.cs");
-            Assert.That(newFile, Is.Not.Null, "newfile.cs should be added");
-            Assert.That(newFile!.IsDirectory, Is.False, "newfile.cs should be a file");
-            Assert.That(newFile.FullPath, Is.EqualTo("/test/path/src/newfile.cs"), "newfile.cs should have correct path");
-        });
-    }
-
-    [AvaloniaTest]
-    public async Task FileSystemItemViewModel_Should_Handle_Directory_Created_Event()
-    {
-        var (window, fileService, viewModel, fileExplorerViewModel) = CreateMainWindowWithMonitoring();
-        window.Show();
-
-        // Wait for file structure to load
-        await Task.Delay(500);
-        
-        var maxWait = 50;
-        var waitCount = 0;
-        while (fileExplorerViewModel.RootItem == null && waitCount < maxWait)
-        {
-            await Task.Delay(100);
-            waitCount++;
-        }
-
-        Assert.That(fileExplorerViewModel.RootItem, Is.Not.Null, "Root item should be loaded");
-
-        // Initial state: root should have 3 children (src, tests, README.md)
-        Assert.That(fileExplorerViewModel.RootItem!.Children.Count, Is.EqualTo(3), "root should initially have 3 children");
-
-        // Simulate directory created event
-        var eventArgs = new FileSystemChangedEventArgs
-        {
-            ChangeType = FileSystemChangeType.Created,
-            Path = "/test/path/docs",
-            IsDirectory = true
-        };
-
-        fileService.FileSystemChanged += Raise.EventWith(fileService, eventArgs);
-
-        // Wait for UI to update
-        await Task.Delay(500);
-
-        // Verify new directory was added
-        Assert.Multiple(() =>
-        {
-            Assert.That(fileExplorerViewModel.RootItem.Children.Count, Is.EqualTo(4), "root should now have 4 children");
-            var newDir = fileExplorerViewModel.RootItem.Children.FirstOrDefault(c => c.Name == "docs");
-            Assert.That(newDir, Is.Not.Null, "docs directory should be added");
-            Assert.That(newDir!.IsDirectory, Is.True, "docs should be a directory");
-            Assert.That(newDir.FullPath, Is.EqualTo("/test/path/docs"), "docs should have correct path");
-            
-            // Verify sorting: directories should come first
-            var firstChild = fileExplorerViewModel.RootItem.Children.First();
-            Assert.That(firstChild.Name, Is.EqualTo("docs"), "docs should be sorted first (directories first, alphabetical)");
-        });
-    }
-
-    [AvaloniaTest]
-    public async Task FileSystemItemViewModel_Should_Handle_File_Deleted_Event()
-    {
-        var (window, fileService, viewModel, fileExplorerViewModel) = CreateMainWindowWithMonitoring();
-        window.Show();
-
-        // Wait for file structure to load
-        await Task.Delay(500);
-        
-        var maxWait = 50;
-        var waitCount = 0;
-        while (fileExplorerViewModel.RootItem == null && waitCount < maxWait)
-        {
-            await Task.Delay(100);
-            waitCount++;
-        }
-
-        Assert.That(fileExplorerViewModel.RootItem, Is.Not.Null, "Root item should be loaded");
-
-        // Initial state: root should have README.md
-        var readmeFile = fileExplorerViewModel.RootItem!.Children.FirstOrDefault(c => c.Name == "README.md");
-        Assert.That(readmeFile, Is.Not.Null, "README.md should exist initially");
-        Assert.That(fileExplorerViewModel.RootItem.Children.Count, Is.EqualTo(3), "root should initially have 3 children");
-
-        // Simulate file deleted event
-        var eventArgs = new FileSystemChangedEventArgs
-        {
-            ChangeType = FileSystemChangeType.Deleted,
-            Path = "/test/path/README.md",
-            IsDirectory = false
-        };
-
-        fileService.FileSystemChanged += Raise.EventWith(fileService, eventArgs);
-
-        // Wait for UI to update
-        await Task.Delay(500);
-
-        // Verify file was removed
-        Assert.Multiple(() =>
-        {
-            Assert.That(fileExplorerViewModel.RootItem.Children.Count, Is.EqualTo(2), "root should now have 2 children");
-            var remainingReadme = fileExplorerViewModel.RootItem.Children.FirstOrDefault(c => c.Name == "README.md");
-            Assert.That(remainingReadme, Is.Null, "README.md should be removed");
-            
-            // Verify src folder still exists
-            var srcFolder = fileExplorerViewModel.RootItem.Children.FirstOrDefault(c => c.Name == "src");
-            Assert.That(srcFolder, Is.Not.Null, "src folder should still exist");
-        });
-    }
-
-    [AvaloniaTest]
-    public async Task FileSystemItemViewModel_Should_Handle_File_Renamed_Event()
-    {
-        var (window, fileService, viewModel, fileExplorerViewModel) = CreateMainWindowWithMonitoring();
-        window.Show();
-
-        // Wait for file structure to load
-        await Task.Delay(500);
-        
-        var maxWait = 50;
-        var waitCount = 0;
-        while (fileExplorerViewModel.RootItem == null && waitCount < maxWait)
-        {
-            await Task.Delay(100);
-            waitCount++;
-        }
-
-        Assert.That(fileExplorerViewModel.RootItem, Is.Not.Null, "Root item should be loaded");
-
-        // Initial state: root should have README.md
-        var readmeFile = fileExplorerViewModel.RootItem!.Children.FirstOrDefault(c => c.Name == "README.md");
-        Assert.That(readmeFile, Is.Not.Null, "README.md should exist initially");
-        Assert.That(fileExplorerViewModel.RootItem.Children.Count, Is.EqualTo(3), "root should initially have 3 children");
-
-        // Simulate file renamed event
-        var eventArgs = new FileSystemChangedEventArgs
-        {
-            ChangeType = FileSystemChangeType.Renamed,
-            Path = "/test/path/CHANGELOG.md",
-            OldPath = "/test/path/README.md",
-            IsDirectory = false
-        };
-
-        fileService.FileSystemChanged += Raise.EventWith(fileService, eventArgs);
-
-        // Wait for UI to update
-        await Task.Delay(500);
-
-        // Verify file was renamed (old removed, new added)
-        Assert.Multiple(() =>
-        {
-            Assert.That(fileExplorerViewModel.RootItem.Children.Count, Is.EqualTo(3), "root should still have 3 children");
-            
-            var oldFile = fileExplorerViewModel.RootItem.Children.FirstOrDefault(c => c.Name == "README.md");
-            Assert.That(oldFile, Is.Null, "README.md should be removed");
-            
-            var newFile = fileExplorerViewModel.RootItem.Children.FirstOrDefault(c => c.Name == "CHANGELOG.md");
-            Assert.That(newFile, Is.Not.Null, "CHANGELOG.md should be added");
-            Assert.That(newFile!.IsDirectory, Is.False, "CHANGELOG.md should be a file");
-            Assert.That(newFile.FullPath, Is.EqualTo("/test/path/CHANGELOG.md"), "CHANGELOG.md should have correct path");
-        });
-    }
-
-    [AvaloniaTest]
-    public async Task FileSystemItemViewModel_Should_Only_Update_Expanded_Folders()
-    {
-        var (window, fileService, viewModel, fileExplorerViewModel) = CreateMainWindowWithMonitoring();
-        window.Show();
-
-        // Wait for file structure to load
-        await Task.Delay(500);
-        
-        var maxWait = 50;
-        var waitCount = 0;
-        while (fileExplorerViewModel.RootItem == null && waitCount < maxWait)
-        {
-            await Task.Delay(100);
-            waitCount++;
-        }
-
-        Assert.That(fileExplorerViewModel.RootItem, Is.Not.Null, "Root item should be loaded");
-
-        // Get src folder but DON'T expand it
-        var srcFolder = fileExplorerViewModel.RootItem!.Children.FirstOrDefault(c => c.Name == "src");
-        Assert.That(srcFolder, Is.Not.Null, "src folder should exist");
-        Assert.That(srcFolder!.IsExpanded, Is.False, "src folder should not be expanded initially");
-
-        // Simulate file created in unexpanded folder
-        var eventArgs = new FileSystemChangedEventArgs
-        {
-            ChangeType = FileSystemChangeType.Created,
-            Path = "/test/path/src/newfile.cs",
-            IsDirectory = false
-        };
-
-        fileService.FileSystemChanged += Raise.EventWith(fileService, eventArgs);
-
-        // Wait for UI to update
-        await Task.Delay(500);
-
-        // With the new loading behavior, visible folders load their children immediately
-        // even when not expanded, so children will be loaded but folder stays collapsed
-        Assert.Multiple(() =>
-        {
-            Assert.That(srcFolder.IsExpanded, Is.False, "src folder should still not be expanded");
-            Assert.That(srcFolder.Children.Count, Is.GreaterThan(0), "src should have children loaded when visible");
-            Assert.That(srcFolder.HasChildren, Is.True, "src should indicate it has children");
-        });
-
-        // Now expand the src folder
-        srcFolder.IsExpanded = true;
-        await Task.Delay(1000);
-
-        // Now it should load the actual children (including the original main.cs and controllers)
-        // And the newfile.cs should be there since the file system change was tracked in the underlying model
-        Assert.Multiple(() =>
-        {
-            Assert.That(srcFolder.IsExpanded, Is.True, "src folder should be expanded");
-            Assert.That(srcFolder.Children.Count, Is.EqualTo(3), "src should have actual children loaded including the new file");
-            var childrenNames = srcFolder.Children.Select(c => c.Name).OrderBy(n => n).ToArray();
-            Assert.That(childrenNames, Is.EqualTo(new[] { "controllers", "main.cs", "newfile.cs" }), "src should have controllers, main.cs and newfile.cs");
-        });
-    }
-
-    [AvaloniaTest]
-    public async Task FileSystemItemViewModel_Should_Sort_New_Items_Correctly()
-    {
-        var (window, fileService, viewModel, fileExplorerViewModel) = CreateMainWindowWithMonitoring();
-        window.Show();
-
-        // Wait for file structure to load
-        await Task.Delay(500);
-        
-        var maxWait = 50;
-        var waitCount = 0;
-        while (fileExplorerViewModel.RootItem == null && waitCount < maxWait)
-        {
-            await Task.Delay(100);
-            waitCount++;
-        }
-
-        Assert.That(fileExplorerViewModel.RootItem, Is.Not.Null, "Root item should be loaded");
-
-        // Initial state: root has [src (dir), tests (dir), README.md (file)]
-        Assert.That(fileExplorerViewModel.RootItem!.Children.Count, Is.EqualTo(3), "root should initially have 3 children");
-        Assert.That(fileExplorerViewModel.RootItem.Children[0].Name, Is.EqualTo("src"), "src should be first (directory, alphabetical)");
-        Assert.That(fileExplorerViewModel.RootItem.Children[1].Name, Is.EqualTo("tests"), "tests should be second (directory, alphabetical)");
-        Assert.That(fileExplorerViewModel.RootItem.Children[2].Name, Is.EqualTo("README.md"), "README.md should be third (file)");
-
-        // Add a new directory that should be sorted first alphabetically among directories
-        var newDirEvent = new FileSystemChangedEventArgs
-        {
-            ChangeType = FileSystemChangeType.Created,
-            Path = "/test/path/docs",
-            IsDirectory = true
-        };
-
-        fileService.FileSystemChanged += Raise.EventWith(fileService, newDirEvent);
-        await Task.Delay(500);
-
-        // Add a new file that should be sorted among files
-        var newFileEvent = new FileSystemChangedEventArgs
-        {
-            ChangeType = FileSystemChangeType.Created,
-            Path = "/test/path/CHANGELOG.md",
-            IsDirectory = false
-        };
-
-        fileService.FileSystemChanged += Raise.EventWith(fileService, newFileEvent);
-        await Task.Delay(500);
-
-        // Verify sorting: directories first (alphabetical), then files (alphabetical)
-        Assert.Multiple(() =>
-        {
-            Assert.That(fileExplorerViewModel.RootItem.Children.Count, Is.EqualTo(5), "root should have 5 children");
-            
-            // Directories first, alphabetically
-            Assert.That(fileExplorerViewModel.RootItem.Children[0].Name, Is.EqualTo("docs"), "docs should be first (dir, alphabetical)");
-            Assert.That(fileExplorerViewModel.RootItem.Children[0].IsDirectory, Is.True, "first item should be directory");
-            
-            Assert.That(fileExplorerViewModel.RootItem.Children[1].Name, Is.EqualTo("src"), "src should be second (dir, alphabetical)");
-            Assert.That(fileExplorerViewModel.RootItem.Children[1].IsDirectory, Is.True, "second item should be directory");
-            
-            Assert.That(fileExplorerViewModel.RootItem.Children[2].Name, Is.EqualTo("tests"), "tests should be third (dir, alphabetical)");
-            Assert.That(fileExplorerViewModel.RootItem.Children[2].IsDirectory, Is.True, "third item should be directory");
-            
-            // Files second, alphabetically
-            Assert.That(fileExplorerViewModel.RootItem.Children[3].Name, Is.EqualTo("CHANGELOG.md"), "CHANGELOG.md should be fourth (file, alphabetical)");
-            Assert.That(fileExplorerViewModel.RootItem.Children[3].IsDirectory, Is.False, "fourth item should be file");
-            
-            Assert.That(fileExplorerViewModel.RootItem.Children[4].Name, Is.EqualTo("README.md"), "README.md should be fifth (file, alphabetical)");
-            Assert.That(fileExplorerViewModel.RootItem.Children[4].IsDirectory, Is.False, "fifth item should be file");
-        });
-    }
-
-    [AvaloniaTest]
-    public async Task FileSystemItemViewModel_Should_Ignore_Changes_Outside_Monitored_Path()
-    {
-        var (window, fileService, viewModel, fileExplorerViewModel) = CreateMainWindowWithMonitoring();
-        window.Show();
-
-        // Wait for file structure to load
-        await Task.Delay(500);
-        
-        var maxWait = 50;
-        var waitCount = 0;
-        while (fileExplorerViewModel.RootItem == null && waitCount < maxWait)
-        {
-            await Task.Delay(100);
-            waitCount++;
-        }
-
-        Assert.That(fileExplorerViewModel.RootItem, Is.Not.Null, "Root item should be loaded");
-
-        // Initial state: root should have 3 children
-        var initialCount = fileExplorerViewModel.RootItem!.Children.Count;
-        Assert.That(initialCount, Is.EqualTo(3), "root should initially have 3 children");
-
-        // Simulate file created outside of the monitored path
-        var eventArgs = new FileSystemChangedEventArgs
-        {
-            ChangeType = FileSystemChangeType.Created,
-            Path = "/different/path/newfile.cs",  // Outside the /test/path root
-            IsDirectory = false
-        };
-
-        fileService.FileSystemChanged += Raise.EventWith(fileService, eventArgs);
-
-        // Wait for potential UI update
-        await Task.Delay(500);
-
-        // Verify no changes occurred
-        Assert.That(fileExplorerViewModel.RootItem.Children.Count, Is.EqualTo(initialCount), 
-            "root should still have same number of children (change was outside monitored path)");
-    }
-
-    [AvaloniaTest]
-    public async Task FileSystemItemViewModel_Should_Preload_Next_Level_When_Expanded()
-    {
-        var (window, fileService, viewModel, fileExplorerViewModel) = CreateMainWindowWithMonitoring();
-        window.Show();
-
-        // Wait for file structure to load
-        await Task.Delay(500);
-        
-        var maxWait = 50;
-        var waitCount = 0;
-        while (fileExplorerViewModel.RootItem == null && waitCount < maxWait)
-        {
-            await Task.Delay(100);
-            waitCount++;
-        }
-
-        Assert.That(fileExplorerViewModel.RootItem, Is.Not.Null, "Root item should be loaded");
-
-        // Get the src folder and expand it
-        var srcFolder = fileExplorerViewModel.RootItem!.Children.FirstOrDefault(c => c.Name == "src");
-        Assert.That(srcFolder, Is.Not.Null, "src folder should exist");
-        
-        // Expand the src folder to trigger loading and preloading
-        srcFolder!.IsExpanded = true;
-        await Task.Delay(1500); // Give extra time for preloading to complete
-
-        // Verify src folder has loaded its direct children
-        Assert.Multiple(() =>
-        {
-            Assert.That(srcFolder.Children.Count, Is.EqualTo(2), "src should have 2 direct children");
-            
-            var controllersFolder = srcFolder.Children.FirstOrDefault(c => c.Name == "controllers");
-            Assert.That(controllersFolder, Is.Not.Null, "controllers folder should exist");
-            Assert.That(controllersFolder!.IsDirectory, Is.True, "controllers should be a directory");
-            
-            var mainFile = srcFolder.Children.FirstOrDefault(c => c.Name == "main.cs");
-            Assert.That(mainFile, Is.Not.Null, "main.cs file should exist");
-            Assert.That(mainFile!.IsDirectory, Is.False, "main.cs should be a file");
-        });
-
-        // Verify that controllers folder has been preloaded (next level)
-        var controllersFolder = srcFolder.Children.FirstOrDefault(c => c.Name == "controllers");
-        Assert.That(controllersFolder, Is.Not.Null, "controllers folder should exist");
-        
-        // The controllers folder should have its children preloaded but not be expanded
-        Assert.Multiple(() =>
-        {
-            Assert.That(controllersFolder!.IsExpanded, Is.False, "controllers folder should not be expanded yet");
-            Assert.That(controllersFolder.Children.Count, Is.EqualTo(1), "controllers folder should have preloaded its children");
-            
-            var homeController = controllersFolder.Children.FirstOrDefault(c => c.Name == "HomeController.cs");
-            Assert.That(homeController, Is.Not.Null, "HomeController.cs should be preloaded");
-            Assert.That(homeController!.IsDirectory, Is.False, "HomeController.cs should be a file");
-        });
-
-        // Also verify tests folder preloading
-        var testsFolder = fileExplorerViewModel.RootItem.Children.FirstOrDefault(c => c.Name == "tests");
-        Assert.That(testsFolder, Is.Not.Null, "tests folder should exist");
-        
-        // Expand tests folder to verify preloading works there too
-        testsFolder!.IsExpanded = true;
-        await Task.Delay(1500); // Give time for preloading
-
-        Assert.Multiple(() =>
-        {
-            Assert.That(testsFolder.Children.Count, Is.EqualTo(2), "tests should have 2 direct children");
-            
-            var unitFolder = testsFolder.Children.FirstOrDefault(c => c.Name == "unit");
-            var integrationFolder = testsFolder.Children.FirstOrDefault(c => c.Name == "integration");
-            
-            Assert.That(unitFolder, Is.Not.Null, "unit folder should exist");
-            Assert.That(integrationFolder, Is.Not.Null, "integration folder should exist");
-            
-            // Both should be preloaded (even though empty)
-            Assert.That(unitFolder!.IsExpanded, Is.False, "unit folder should not be expanded yet");
-            Assert.That(integrationFolder!.IsExpanded, Is.False, "integration folder should not be expanded yet");
-            Assert.That(unitFolder.Children.Count, Is.EqualTo(0), "unit folder should be preloaded (empty)");
-            Assert.That(integrationFolder.Children.Count, Is.EqualTo(0), "integration folder should be preloaded (empty)");
-        });
-    }
+using Avalonia.Headless.NUnit;
+using Desktop.Views;
+using Desktop.ViewModels;
+using Microsoft.Extensions.Logging;
+using Microsoft.Extensions.Options;
+using Desktop.Configuration;
+using Desktop.Services;
+using Desktop.Models;
+using NSubstitute;
+using Business.Services;
+using System.Linq;
+
+namespace Desktop.UITests;
+
+public class FileSystemMonitoringTests
+{
+    private static FileSystemItem CreateTestStructure() => new()
+    {
+        Name = "test-project",
+        FullPath = "/test/path",
+        IsDirectory = true,
+        Children = 
+        [
+            new() 
+            { 
+                Name = "src", 
+                FullPath = "/test/path/src",
+                IsDirectory = true,
+                Children = 
+                [
+                    new() 
+                    { 
+                        Name = "controllers", 
+                        FullPath = "/test/path/src/controllers",
+                        IsDirectory = true,
+                        Children = 
+                        [
+                            new() { Name = "HomeController.cs", FullPath = "/test/path/src/controllers/HomeController.cs", IsDirectory = false }
+                        ]
+                    },
+                    new() { Name = "main.cs", FullPath = "/test/path/src/main.cs", IsDirectory = false }
+                ]
+            },
+            new() 
+            { 
+                Name = "tests", 
+                FullPath = "/test/path/tests",
+                IsDirectory = true,
+                Children = 
+                [
+                    new() { Name = "unit", FullPath = "/test/path/tests/unit", IsDirectory = true, Children = [] },
+                    new() { Name = "integration", FullPath = "/test/path/tests/integration", IsDirectory = true, Children = [] }
+                ]
+            },
+            new() { Name = "README.md", FullPath = "/test/path/README.md", IsDirectory = false }
+        ]
+    };
+
+    private static (MainWindow window, IFileService fileService, MainWindowViewModel viewModel, FileExplorerViewModel fileExplorerViewModel) CreateMainWindowWithMonitoring()
+    {
+        var vmLogger = Substitute.For<ILogger<MainWindowViewModel>>();
+        var tabBarLogger = Substitute.For<ILogger<EditorTabBarViewModel>>();
+        var contentLogger = Substitute.For<ILogger<EditorContentViewModel>>();
+        var stateLogger = Substitute.For<ILogger<EditorStateService>>();
+        var options = Options.Create(new ApplicationOptions());
+        var fileService = Substitute.For<IFileService>();
+        var serviceProvider = Substitute.For<IServiceProvider>();
+        
+        fileService.GetFileStructureAsync().Returns(Task.FromResult<FileSystemItem?>(CreateTestStructure()));
+        fileService.GetFileStructureAsync(Arg.Any<string>()).Returns(Task.FromResult<FileSystemItem?>(CreateTestStructure()));
+        fileService.IsValidFolder(Arg.Any<string>()).Returns(true);
+        fileService.ReadFileContentAsync(Arg.Any<string>()).Returns("Mock file content");
+        fileService.IsMonitoringFileSystem.Returns(false);
+        fileService.CreateFileSystemItem(Arg.Any<string>(), Arg.Any<bool>()).Returns(callInfo =>
+        {
+            var path = callInfo.Arg<string>();
+            var isDirectory = callInfo.Arg<bool>();
+            var fileName = System.IO.Path.GetFileName(path);
+            return new FileSystemItem
+            {
+                Name = fileName,
+                FullPath = path,
+                IsDirectory = isDirectory,
+                LastModified = DateTime.Now,
+                Size = isDirectory ? 0 : 100
+            };
+        });
+        
+        var markdownCombinationService = Substitute.For<IMarkdownCombinationService>();
+        var markdownFileCollectorService = Substitute.For<IMarkdownFileCollectorService>();
+        var markdownRenderingService = Substitute.For<Desktop.Services.IMarkdownRenderingService>();
+        
+        var editorStateService = new EditorStateService(stateLogger);
+        var editorTabBarViewModel = new EditorTabBarViewModel(tabBarLogger, fileService, editorStateService);
+        var editorContentViewModel = new EditorContentViewModel(contentLogger, editorStateService, options, serviceProvider, markdownCombinationService, markdownFileCollectorService, markdownRenderingService, Substitute.For<Desktop.Factories.ISettingsContentViewModelFactory>());
+        
+        var logTransitionService = Substitute.For<Desktop.Logging.ILogTransitionService>();
+        var hotkeyService = Substitute.For<Desktop.Services.IHotkeyService>();
+        var editorLogger = Substitute.For<ILogger<Desktop.ViewModels.EditorViewModel>>();
+        var editorViewModel = new Desktop.ViewModels.EditorViewModel(editorLogger, options, editorTabBarViewModel, editorContentViewModel, hotkeyService);
+        var fileSystemExplorerService = Substitute.For<Desktop.Services.IFileSystemExplorerService>();
+        var viewModelFactory = new Desktop.Factories.FileSystemItemViewModelFactory(Substitute.For<ILoggerFactory>(), fileService, fileSystemExplorerService);
+        var fileExplorerViewModel = new FileExplorerViewModel(Substitute.For<ILogger<FileExplorerViewModel>>(), fileService, viewModelFactory);
+        var viewModel = new MainWindowViewModel(vmLogger, options, editorStateService, editorViewModel, logTransitionService, hotkeyService);
+        var window = new MainWindow(viewModel, fileExplorerViewModel);
+        
+        return (window, fileService, viewModel, fileExplorerViewModel);
+    }
+
+    [AvaloniaTest]
+    public async Task FileService_Should_Start_Monitoring_When_File_Structure_Loads()
+    {
+        var (window, fileService, viewModel, fileExplorerViewModel) = CreateMainWindowWithMonitoring();
+        window.Show();
+
+        // Wait for file structure to load
+        await Task.Delay(500);
+        
+        var maxWait = 50;
+        var waitCount = 0;
+        while (fileExplorerViewModel.RootItem == null && waitCount < maxWait)
+        {
+            await Task.Delay(100);
+            waitCount++;
+        }
+
+        // Verify that StartFileSystemMonitoring was called
+        fileService.Received(1).StartFileSystemMonitoring();
+    }
+
+    [AvaloniaTest]
+    public async Task FileSystemItemViewModel_Should_Handle_File_Created_Event()
+    {
+        var (window, fileService, viewModel, fileExplorerViewModel) = CreateMainWindowWithMonitoring();
+        window.Show();
+
+        // Wait for file structure to load
+        await Task.Delay(500);
+        
+        var maxWait = 50;
+        var waitCount = 0;
+        while (fileExplorerViewModel.RootItem == null && waitCount < maxWait)
+        {
+            await Task.Delay(100);
+            waitCount++;
+        }
+
+        Assert.That(fileExplorerViewModel.RootItem, Is.Not.Null, "Root item should be loaded");
+
+        // Get the src folder and expand it
+        var srcFolder = fileExplorerViewModel.RootItem!.Children.FirstOrDefault(c => c.Name == "src");
+        Assert.That(srcFolder, Is.Not.Null, "src folder should exist");
+        
+        srcFolder!.IsExpanded = true;
+        await Task.Delay(1000);
+
+        // Initial state: src folder should have 2 children (controllers, main.cs)
+        Assert.That(srcFolder.Children.Count, Is.EqualTo(2), "src should initially have 2 children");
+        var mainCs = srcFolder.Children.FirstOrDefault(c => c.Name == "main.cs");
+        Assert.That(mainCs, Is.Not.Null, "src should contain main.cs");
+
+        // Simulate file created event
+        var eventArgs = new FileSystemChangedEventArgs
+        {
+            ChangeType = FileSystemChangeType.Created,
+            Path = "/test/path/src/newfile.cs",
+            IsDirectory = false
+        };
+
+        fileService.FileSystemChanged += Raise.EventWith(fileService, eventArgs);
+
+        // Wait for UI to update
+        await Task.Delay(500);
+
+        // Verify new file was added
+        Assert.Multiple(() =>
+        {
+            Assert.That(srcFolder.Children.Count, Is.EqualTo(3), "src should now have 3 children");
+            var newFile = srcFolder.Children.FirstOrDefault(c => c.Name == "newfile.cs");
+            Assert.That(newFile, Is.Not.Null, "newfile.cs should be added");
+            Assert.That(newFile!.IsDirectory, Is.False, "newfile.cs should be a file");
+            Assert.That(newFile.FullPath, Is.EqualTo("/test/path/src/newfile.cs"), "newfile.cs should have correct path");
+        });
+    }
+
+    [AvaloniaTest]
+    public async Task FileSystemItemViewModel_Should_Handle_Directory_Created_Event()
+    {
+        var (window, fileService, viewModel, fileExplorerViewModel) = CreateMainWindowWithMonitoring();
+        window.Show();
+
+        // Wait for file structure to load
+        await Task.Delay(500);
+        
+        var maxWait = 50;
+        var waitCount = 0;
+        while (fileExplorerViewModel.RootItem == null && waitCount < maxWait)
+        {
+            await Task.Delay(100);
+            waitCount++;
+        }
+
+        Assert.That(fileExplorerViewModel.RootItem, Is.Not.Null, "Root item should be loaded");
+
+        // Initial state: root should have 3 children (src, tests, README.md)
+        Assert.That(fileExplorerViewModel.RootItem!.Children.Count, Is.EqualTo(3), "root should initially have 3 children");
+
+        // Simulate directory created event
+        var eventArgs = new FileSystemChangedEventArgs
+        {
+            ChangeType = FileSystemChangeType.Created,
+            Path = "/test/path/docs",
+            IsDirectory = true
+        };
+
+        fileService.FileSystemChanged += Raise.EventWith(fileService, eventArgs);
+
+        // Wait for UI to update
+        await Task.Delay(500);
+
+        // Verify new directory was added
+        Assert.Multiple(() =>
+        {
+            Assert.That(fileExplorerViewModel.RootItem.Children.Count, Is.EqualTo(4), "root should now have 4 children");
+            var newDir = fileExplorerViewModel.RootItem.Children.FirstOrDefault(c => c.Name == "docs");
+            Assert.That(newDir, Is.Not.Null, "docs directory should be added");
+            Assert.That(newDir!.IsDirectory, Is.True, "docs should be a directory");
+            Assert.That(newDir.FullPath, Is.EqualTo("/test/path/docs"), "docs should have correct path");
+            
+            // Verify sorting: directories should come first
+            var firstChild = fileExplorerViewModel.RootItem.Children.First();
+            Assert.That(firstChild.Name, Is.EqualTo("docs"), "docs should be sorted first (directories first, alphabetical)");
+        });
+    }
+
+    [AvaloniaTest]
+    public async Task FileSystemItemViewModel_Should_Handle_File_Deleted_Event()
+    {
+        var (window, fileService, viewModel, fileExplorerViewModel) = CreateMainWindowWithMonitoring();
+        window.Show();
+
+        // Wait for file structure to load
+        await Task.Delay(500);
+        
+        var maxWait = 50;
+        var waitCount = 0;
+        while (fileExplorerViewModel.RootItem == null && waitCount < maxWait)
+        {
+            await Task.Delay(100);
+            waitCount++;
+        }
+
+        Assert.That(fileExplorerViewModel.RootItem, Is.Not.Null, "Root item should be loaded");
+
+        // Initial state: root should have README.md
+        var readmeFile = fileExplorerViewModel.RootItem!.Children.FirstOrDefault(c => c.Name == "README.md");
+        Assert.That(readmeFile, Is.Not.Null, "README.md should exist initially");
+        Assert.That(fileExplorerViewModel.RootItem.Children.Count, Is.EqualTo(3), "root should initially have 3 children");
+
+        // Simulate file deleted event
+        var eventArgs = new FileSystemChangedEventArgs
+        {
+            ChangeType = FileSystemChangeType.Deleted,
+            Path = "/test/path/README.md",
+            IsDirectory = false
+        };
+
+        fileService.FileSystemChanged += Raise.EventWith(fileService, eventArgs);
+
+        // Wait for UI to update
+        await Task.Delay(500);
+
+        // Verify file was removed
+        Assert.Multiple(() =>
+        {
+            Assert.That(fileExplorerViewModel.RootItem.Children.Count, Is.EqualTo(2), "root should now have 2 children");
+            var remainingReadme = fileExplorerViewModel.RootItem.Children.FirstOrDefault(c => c.Name == "README.md");
+            Assert.That(remainingReadme, Is.Null, "README.md should be removed");
+            
+            // Verify src folder still exists
+            var srcFolder = fileExplorerViewModel.RootItem.Children.FirstOrDefault(c => c.Name == "src");
+            Assert.That(srcFolder, Is.Not.Null, "src folder should still exist");
+        });
+    }
+
+    [AvaloniaTest]
+    public async Task FileSystemItemViewModel_Should_Handle_File_Renamed_Event()
+    {
+        var (window, fileService, viewModel, fileExplorerViewModel) = CreateMainWindowWithMonitoring();
+        window.Show();
+
+        // Wait for file structure to load
+        await Task.Delay(500);
+        
+        var maxWait = 50;
+        var waitCount = 0;
+        while (fileExplorerViewModel.RootItem == null && waitCount < maxWait)
+        {
+            await Task.Delay(100);
+            waitCount++;
+        }
+
+        Assert.That(fileExplorerViewModel.RootItem, Is.Not.Null, "Root item should be loaded");
+
+        // Initial state: root should have README.md
+        var readmeFile = fileExplorerViewModel.RootItem!.Children.FirstOrDefault(c => c.Name == "README.md");
+        Assert.That(readmeFile, Is.Not.Null, "README.md should exist initially");
+        Assert.That(fileExplorerViewModel.RootItem.Children.Count, Is.EqualTo(3), "root should initially have 3 children");
+
+        // Simulate file renamed event
+        var eventArgs = new FileSystemChangedEventArgs
+        {
+            ChangeType = FileSystemChangeType.Renamed,
+            Path = "/test/path/CHANGELOG.md",
+            OldPath = "/test/path/README.md",
+            IsDirectory = false
+        };
+
+        fileService.FileSystemChanged += Raise.EventWith(fileService, eventArgs);
+
+        // Wait for UI to update
+        await Task.Delay(500);
+
+        // Verify file was renamed (old removed, new added)
+        Assert.Multiple(() =>
+        {
+            Assert.That(fileExplorerViewModel.RootItem.Children.Count, Is.EqualTo(3), "root should still have 3 children");
+            
+            var oldFile = fileExplorerViewModel.RootItem.Children.FirstOrDefault(c => c.Name == "README.md");
+            Assert.That(oldFile, Is.Null, "README.md should be removed");
+            
+            var newFile = fileExplorerViewModel.RootItem.Children.FirstOrDefault(c => c.Name == "CHANGELOG.md");
+            Assert.That(newFile, Is.Not.Null, "CHANGELOG.md should be added");
+            Assert.That(newFile!.IsDirectory, Is.False, "CHANGELOG.md should be a file");
+            Assert.That(newFile.FullPath, Is.EqualTo("/test/path/CHANGELOG.md"), "CHANGELOG.md should have correct path");
+        });
+    }
+
+    [AvaloniaTest]
+    public async Task FileSystemItemViewModel_Should_Only_Update_Expanded_Folders()
+    {
+        var (window, fileService, viewModel, fileExplorerViewModel) = CreateMainWindowWithMonitoring();
+        window.Show();
+
+        // Wait for file structure to load
+        await Task.Delay(500);
+        
+        var maxWait = 50;
+        var waitCount = 0;
+        while (fileExplorerViewModel.RootItem == null && waitCount < maxWait)
+        {
+            await Task.Delay(100);
+            waitCount++;
+        }
+
+        Assert.That(fileExplorerViewModel.RootItem, Is.Not.Null, "Root item should be loaded");
+
+        // Get src folder but DON'T expand it
+        var srcFolder = fileExplorerViewModel.RootItem!.Children.FirstOrDefault(c => c.Name == "src");
+        Assert.That(srcFolder, Is.Not.Null, "src folder should exist");
+        Assert.That(srcFolder!.IsExpanded, Is.False, "src folder should not be expanded initially");
+
+        // Simulate file created in unexpanded folder
+        var eventArgs = new FileSystemChangedEventArgs
+        {
+            ChangeType = FileSystemChangeType.Created,
+            Path = "/test/path/src/newfile.cs",
+            IsDirectory = false
+        };
+
+        fileService.FileSystemChanged += Raise.EventWith(fileService, eventArgs);
+
+        // Wait for UI to update
+        await Task.Delay(500);
+
+        // With the new loading behavior, visible folders load their children immediately
+        // even when not expanded, so children will be loaded but folder stays collapsed
+        Assert.Multiple(() =>
+        {
+            Assert.That(srcFolder.IsExpanded, Is.False, "src folder should still not be expanded");
+            Assert.That(srcFolder.Children.Count, Is.GreaterThan(0), "src should have children loaded when visible");
+            Assert.That(srcFolder.HasChildren, Is.True, "src should indicate it has children");
+        });
+
+        // Now expand the src folder
+        srcFolder.IsExpanded = true;
+        await Task.Delay(1000);
+
+        // Now it should load the actual children (including the original main.cs and controllers)
+        // And the newfile.cs should be there since the file system change was tracked in the underlying model
+        Assert.Multiple(() =>
+        {
+            Assert.That(srcFolder.IsExpanded, Is.True, "src folder should be expanded");
+            Assert.That(srcFolder.Children.Count, Is.EqualTo(3), "src should have actual children loaded including the new file");
+            var childrenNames = srcFolder.Children.Select(c => c.Name).OrderBy(n => n).ToArray();
+            Assert.That(childrenNames, Is.EqualTo(new[] { "controllers", "main.cs", "newfile.cs" }), "src should have controllers, main.cs and newfile.cs");
+        });
+    }
+
+    [AvaloniaTest]
+    public async Task FileSystemItemViewModel_Should_Sort_New_Items_Correctly()
+    {
+        var (window, fileService, viewModel, fileExplorerViewModel) = CreateMainWindowWithMonitoring();
+        window.Show();
+
+        // Wait for file structure to load
+        await Task.Delay(500);
+        
+        var maxWait = 50;
+        var waitCount = 0;
+        while (fileExplorerViewModel.RootItem == null && waitCount < maxWait)
+        {
+            await Task.Delay(100);
+            waitCount++;
+        }
+
+        Assert.That(fileExplorerViewModel.RootItem, Is.Not.Null, "Root item should be loaded");
+
+        // Initial state: root has [src (dir), tests (dir), README.md (file)]
+        Assert.That(fileExplorerViewModel.RootItem!.Children.Count, Is.EqualTo(3), "root should initially have 3 children");
+        Assert.That(fileExplorerViewModel.RootItem.Children[0].Name, Is.EqualTo("src"), "src should be first (directory, alphabetical)");
+        Assert.That(fileExplorerViewModel.RootItem.Children[1].Name, Is.EqualTo("tests"), "tests should be second (directory, alphabetical)");
+        Assert.That(fileExplorerViewModel.RootItem.Children[2].Name, Is.EqualTo("README.md"), "README.md should be third (file)");
+
+        // Add a new directory that should be sorted first alphabetically among directories
+        var newDirEvent = new FileSystemChangedEventArgs
+        {
+            ChangeType = FileSystemChangeType.Created,
+            Path = "/test/path/docs",
+            IsDirectory = true
+        };
+
+        fileService.FileSystemChanged += Raise.EventWith(fileService, newDirEvent);
+        await Task.Delay(500);
+
+        // Add a new file that should be sorted among files
+        var newFileEvent = new FileSystemChangedEventArgs
+        {
+            ChangeType = FileSystemChangeType.Created,
+            Path = "/test/path/CHANGELOG.md",
+            IsDirectory = false
+        };
+
+        fileService.FileSystemChanged += Raise.EventWith(fileService, newFileEvent);
+        await Task.Delay(500);
+
+        // Verify sorting: directories first (alphabetical), then files (alphabetical)
+        Assert.Multiple(() =>
+        {
+            Assert.That(fileExplorerViewModel.RootItem.Children.Count, Is.EqualTo(5), "root should have 5 children");
+            
+            // Directories first, alphabetically
+            Assert.That(fileExplorerViewModel.RootItem.Children[0].Name, Is.EqualTo("docs"), "docs should be first (dir, alphabetical)");
+            Assert.That(fileExplorerViewModel.RootItem.Children[0].IsDirectory, Is.True, "first item should be directory");
+            
+            Assert.That(fileExplorerViewModel.RootItem.Children[1].Name, Is.EqualTo("src"), "src should be second (dir, alphabetical)");
+            Assert.That(fileExplorerViewModel.RootItem.Children[1].IsDirectory, Is.True, "second item should be directory");
+            
+            Assert.That(fileExplorerViewModel.RootItem.Children[2].Name, Is.EqualTo("tests"), "tests should be third (dir, alphabetical)");
+            Assert.That(fileExplorerViewModel.RootItem.Children[2].IsDirectory, Is.True, "third item should be directory");
+            
+            // Files second, alphabetically
+            Assert.That(fileExplorerViewModel.RootItem.Children[3].Name, Is.EqualTo("CHANGELOG.md"), "CHANGELOG.md should be fourth (file, alphabetical)");
+            Assert.That(fileExplorerViewModel.RootItem.Children[3].IsDirectory, Is.False, "fourth item should be file");
+            
+            Assert.That(fileExplorerViewModel.RootItem.Children[4].Name, Is.EqualTo("README.md"), "README.md should be fifth (file, alphabetical)");
+            Assert.That(fileExplorerViewModel.RootItem.Children[4].IsDirectory, Is.False, "fifth item should be file");
+        });
+    }
+
+    [AvaloniaTest]
+    public async Task FileSystemItemViewModel_Should_Ignore_Changes_Outside_Monitored_Path()
+    {
+        var (window, fileService, viewModel, fileExplorerViewModel) = CreateMainWindowWithMonitoring();
+        window.Show();
+
+        // Wait for file structure to load
+        await Task.Delay(500);
+        
+        var maxWait = 50;
+        var waitCount = 0;
+        while (fileExplorerViewModel.RootItem == null && waitCount < maxWait)
+        {
+            await Task.Delay(100);
+            waitCount++;
+        }
+
+        Assert.That(fileExplorerViewModel.RootItem, Is.Not.Null, "Root item should be loaded");
+
+        // Initial state: root should have 3 children
+        var initialCount = fileExplorerViewModel.RootItem!.Children.Count;
+        Assert.That(initialCount, Is.EqualTo(3), "root should initially have 3 children");
+
+        // Simulate file created outside of the monitored path
+        var eventArgs = new FileSystemChangedEventArgs
+        {
+            ChangeType = FileSystemChangeType.Created,
+            Path = "/different/path/newfile.cs",  // Outside the /test/path root
+            IsDirectory = false
+        };
+
+        fileService.FileSystemChanged += Raise.EventWith(fileService, eventArgs);
+
+        // Wait for potential UI update
+        await Task.Delay(500);
+
+        // Verify no changes occurred
+        Assert.That(fileExplorerViewModel.RootItem.Children.Count, Is.EqualTo(initialCount), 
+            "root should still have same number of children (change was outside monitored path)");
+    }
+
+    [AvaloniaTest]
+    public async Task FileSystemItemViewModel_Should_Preload_Next_Level_When_Expanded()
+    {
+        var (window, fileService, viewModel, fileExplorerViewModel) = CreateMainWindowWithMonitoring();
+        window.Show();
+
+        // Wait for file structure to load
+        await Task.Delay(500);
+        
+        var maxWait = 50;
+        var waitCount = 0;
+        while (fileExplorerViewModel.RootItem == null && waitCount < maxWait)
+        {
+            await Task.Delay(100);
+            waitCount++;
+        }
+
+        Assert.That(fileExplorerViewModel.RootItem, Is.Not.Null, "Root item should be loaded");
+
+        // Get the src folder and expand it
+        var srcFolder = fileExplorerViewModel.RootItem!.Children.FirstOrDefault(c => c.Name == "src");
+        Assert.That(srcFolder, Is.Not.Null, "src folder should exist");
+        
+        // Expand the src folder to trigger loading and preloading
+        srcFolder!.IsExpanded = true;
+        await Task.Delay(1500); // Give extra time for preloading to complete
+
+        // Verify src folder has loaded its direct children
+        Assert.Multiple(() =>
+        {
+            Assert.That(srcFolder.Children.Count, Is.EqualTo(2), "src should have 2 direct children");
+            
+            var controllersFolder = srcFolder.Children.FirstOrDefault(c => c.Name == "controllers");
+            Assert.That(controllersFolder, Is.Not.Null, "controllers folder should exist");
+            Assert.That(controllersFolder!.IsDirectory, Is.True, "controllers should be a directory");
+            
+            var mainFile = srcFolder.Children.FirstOrDefault(c => c.Name == "main.cs");
+            Assert.That(mainFile, Is.Not.Null, "main.cs file should exist");
+            Assert.That(mainFile!.IsDirectory, Is.False, "main.cs should be a file");
+        });
+
+        // Verify that controllers folder has been preloaded (next level)
+        var controllersFolder = srcFolder.Children.FirstOrDefault(c => c.Name == "controllers");
+        Assert.That(controllersFolder, Is.Not.Null, "controllers folder should exist");
+        
+        // The controllers folder should have its children preloaded but not be expanded
+        Assert.Multiple(() =>
+        {
+            Assert.That(controllersFolder!.IsExpanded, Is.False, "controllers folder should not be expanded yet");
+            Assert.That(controllersFolder.Children.Count, Is.EqualTo(1), "controllers folder should have preloaded its children");
+            
+            var homeController = controllersFolder.Children.FirstOrDefault(c => c.Name == "HomeController.cs");
+            Assert.That(homeController, Is.Not.Null, "HomeController.cs should be preloaded");
+            Assert.That(homeController!.IsDirectory, Is.False, "HomeController.cs should be a file");
+        });
+
+        // Also verify tests folder preloading
+        var testsFolder = fileExplorerViewModel.RootItem.Children.FirstOrDefault(c => c.Name == "tests");
+        Assert.That(testsFolder, Is.Not.Null, "tests folder should exist");
+        
+        // Expand tests folder to verify preloading works there too
+        testsFolder!.IsExpanded = true;
+        await Task.Delay(1500); // Give time for preloading
+
+        Assert.Multiple(() =>
+        {
+            Assert.That(testsFolder.Children.Count, Is.EqualTo(2), "tests should have 2 direct children");
+            
+            var unitFolder = testsFolder.Children.FirstOrDefault(c => c.Name == "unit");
+            var integrationFolder = testsFolder.Children.FirstOrDefault(c => c.Name == "integration");
+            
+            Assert.That(unitFolder, Is.Not.Null, "unit folder should exist");
+            Assert.That(integrationFolder, Is.Not.Null, "integration folder should exist");
+            
+            // Both should be preloaded (even though empty)
+            Assert.That(unitFolder!.IsExpanded, Is.False, "unit folder should not be expanded yet");
+            Assert.That(integrationFolder!.IsExpanded, Is.False, "integration folder should not be expanded yet");
+            Assert.That(unitFolder.Children.Count, Is.EqualTo(0), "unit folder should be preloaded (empty)");
+            Assert.That(integrationFolder.Children.Count, Is.EqualTo(0), "integration folder should be preloaded (empty)");
+        });
+    }
 }