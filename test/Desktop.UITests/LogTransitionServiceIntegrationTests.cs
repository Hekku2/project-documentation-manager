using Microsoft.Extensions.Logging;
using NSubstitute;
using Desktop.Logging;
using Desktop.ViewModels;
using Desktop.Services;

namespace Desktop.UITests;

[TestFixture]
public class LogTransitionServiceIntegrationTests : MainWindowTestBase
{
    [Test]
    public void MainWindowViewModel_Should_Use_Historical_Logs_For_Log_Tab()
    {
        // Arrange
        var mockLogTransitionService = Substitute.For<ILogTransitionService>();
        var testLogs = "Test historical logs from startup";
        mockLogTransitionService.GetFormattedHistoricalLogs().Returns(testLogs);
        
<<<<<<< HEAD
        var hotkeyService = Substitute.For<Desktop.Services.IHotkeyService>();
        var editorLogger = Substitute.For<ILogger<Desktop.ViewModels.EditorViewModel>>();
        var editorViewModel = new Desktop.ViewModels.EditorViewModel(editorLogger, options, editorTabBarViewModel, editorContentViewModel, hotkeyService);
        var viewModel = new MainWindowViewModel(
            logger, 
            options, 
            editorStateService,
=======
        var editorViewModel = CreateEditorViewModel();
        var hotkeyService = Substitute.For<IHotkeyService>();
        var viewModel = new MainWindowViewModel(
            _vmLogger, 
            _options, 
            _editorStateService,
>>>>>>> 68832b18
            editorViewModel,
            mockLogTransitionService,
            hotkeyService);
        
        // Act
        viewModel.ShowLogsCommand.Execute(null);
        
        // Assert
        var logTab = viewModel.BottomPanelTabs.FirstOrDefault(t => t.Id == "logs");
        Assert.That(logTab, Is.Not.Null, "Log tab should be created");
        Assert.That(logTab.Content, Is.EqualTo(testLogs + Environment.NewLine), "Log tab should contain historical logs with trailing newline");
        mockLogTransitionService.Received(1).GetFormattedHistoricalLogs();
    }
    
    [Test]
    public void LogTransitionService_Should_Store_Historical_Logs()
    {
        // Arrange
        var dynamicProvider = new DynamicLoggerProvider();
        var inMemoryProvider = new InMemoryLoggerProvider();
        var service = new LogTransitionService(dynamicProvider, inMemoryProvider);
        
        // Add some logs to the in-memory provider first
        var logger = inMemoryProvider.CreateLogger("TestCategory");
        logger.LogInformation("Startup log 1");
        logger.LogWarning("Startup warning");
        
        // Act - get historical logs before transition
        var historicalLogsFormatted = service.GetFormattedHistoricalLogs();
        
        // Assert
        Assert.That(historicalLogsFormatted, Does.Contain("Startup log 1"));
        Assert.That(historicalLogsFormatted, Does.Contain("Startup warning"));
        Assert.That(historicalLogsFormatted, Does.Contain("[INFO] TestCategory: Startup log 1"));
        Assert.That(historicalLogsFormatted, Does.Contain("[WARN] TestCategory: Startup warning"));
    }
}<|MERGE_RESOLUTION|>--- conflicted
+++ resolved
@@ -1,72 +1,62 @@
-using Microsoft.Extensions.Logging;
-using NSubstitute;
-using Desktop.Logging;
-using Desktop.ViewModels;
-using Desktop.Services;
-
-namespace Desktop.UITests;
-
-[TestFixture]
-public class LogTransitionServiceIntegrationTests : MainWindowTestBase
-{
-    [Test]
-    public void MainWindowViewModel_Should_Use_Historical_Logs_For_Log_Tab()
-    {
-        // Arrange
-        var mockLogTransitionService = Substitute.For<ILogTransitionService>();
-        var testLogs = "Test historical logs from startup";
-        mockLogTransitionService.GetFormattedHistoricalLogs().Returns(testLogs);
-        
-<<<<<<< HEAD
-        var hotkeyService = Substitute.For<Desktop.Services.IHotkeyService>();
-        var editorLogger = Substitute.For<ILogger<Desktop.ViewModels.EditorViewModel>>();
-        var editorViewModel = new Desktop.ViewModels.EditorViewModel(editorLogger, options, editorTabBarViewModel, editorContentViewModel, hotkeyService);
-        var viewModel = new MainWindowViewModel(
-            logger, 
-            options, 
-            editorStateService,
-=======
-        var editorViewModel = CreateEditorViewModel();
-        var hotkeyService = Substitute.For<IHotkeyService>();
-        var viewModel = new MainWindowViewModel(
-            _vmLogger, 
-            _options, 
-            _editorStateService,
->>>>>>> 68832b18
-            editorViewModel,
-            mockLogTransitionService,
-            hotkeyService);
-        
-        // Act
-        viewModel.ShowLogsCommand.Execute(null);
-        
-        // Assert
-        var logTab = viewModel.BottomPanelTabs.FirstOrDefault(t => t.Id == "logs");
-        Assert.That(logTab, Is.Not.Null, "Log tab should be created");
-        Assert.That(logTab.Content, Is.EqualTo(testLogs + Environment.NewLine), "Log tab should contain historical logs with trailing newline");
-        mockLogTransitionService.Received(1).GetFormattedHistoricalLogs();
-    }
-    
-    [Test]
-    public void LogTransitionService_Should_Store_Historical_Logs()
-    {
-        // Arrange
-        var dynamicProvider = new DynamicLoggerProvider();
-        var inMemoryProvider = new InMemoryLoggerProvider();
-        var service = new LogTransitionService(dynamicProvider, inMemoryProvider);
-        
-        // Add some logs to the in-memory provider first
-        var logger = inMemoryProvider.CreateLogger("TestCategory");
-        logger.LogInformation("Startup log 1");
-        logger.LogWarning("Startup warning");
-        
-        // Act - get historical logs before transition
-        var historicalLogsFormatted = service.GetFormattedHistoricalLogs();
-        
-        // Assert
-        Assert.That(historicalLogsFormatted, Does.Contain("Startup log 1"));
-        Assert.That(historicalLogsFormatted, Does.Contain("Startup warning"));
-        Assert.That(historicalLogsFormatted, Does.Contain("[INFO] TestCategory: Startup log 1"));
-        Assert.That(historicalLogsFormatted, Does.Contain("[WARN] TestCategory: Startup warning"));
-    }
+using Microsoft.Extensions.Logging;
+using NSubstitute;
+using Desktop.Logging;
+using Desktop.ViewModels;
+using Desktop.Services;
+
+namespace Desktop.UITests;
+
+[TestFixture]
+public class LogTransitionServiceIntegrationTests : MainWindowTestBase
+{
+    [Test]
+    public void MainWindowViewModel_Should_Use_Historical_Logs_For_Log_Tab()
+    {
+        // Arrange
+        var mockLogTransitionService = Substitute.For<ILogTransitionService>();
+        var testLogs = "Test historical logs from startup";
+        mockLogTransitionService.GetFormattedHistoricalLogs().Returns(testLogs);
+        
+        var editorViewModel = CreateEditorViewModel();
+        var hotkeyService = Substitute.For<IHotkeyService>();
+        var viewModel = new MainWindowViewModel(
+            _vmLogger, 
+            _options, 
+            _editorStateService,
+            editorViewModel,
+            mockLogTransitionService,
+            hotkeyService);
+        
+        // Act
+        viewModel.ShowLogsCommand.Execute(null);
+        
+        // Assert
+        var logTab = viewModel.BottomPanelTabs.FirstOrDefault(t => t.Id == "logs");
+        Assert.That(logTab, Is.Not.Null, "Log tab should be created");
+        Assert.That(logTab.Content, Is.EqualTo(testLogs + Environment.NewLine), "Log tab should contain historical logs with trailing newline");
+        mockLogTransitionService.Received(1).GetFormattedHistoricalLogs();
+    }
+    
+    [Test]
+    public void LogTransitionService_Should_Store_Historical_Logs()
+    {
+        // Arrange
+        var dynamicProvider = new DynamicLoggerProvider();
+        var inMemoryProvider = new InMemoryLoggerProvider();
+        var service = new LogTransitionService(dynamicProvider, inMemoryProvider);
+        
+        // Add some logs to the in-memory provider first
+        var logger = inMemoryProvider.CreateLogger("TestCategory");
+        logger.LogInformation("Startup log 1");
+        logger.LogWarning("Startup warning");
+        
+        // Act - get historical logs before transition
+        var historicalLogsFormatted = service.GetFormattedHistoricalLogs();
+        
+        // Assert
+        Assert.That(historicalLogsFormatted, Does.Contain("Startup log 1"));
+        Assert.That(historicalLogsFormatted, Does.Contain("Startup warning"));
+        Assert.That(historicalLogsFormatted, Does.Contain("[INFO] TestCategory: Startup log 1"));
+        Assert.That(historicalLogsFormatted, Does.Contain("[WARN] TestCategory: Startup warning"));
+    }
 }